package simpledb.storage;

import simpledb.common.Database;
import simpledb.common.Permissions;
import simpledb.common.DbException;
import simpledb.common.DeadlockException;
import simpledb.transaction.TransactionAbortedException;
import simpledb.transaction.TransactionId;

import java.io.*;
import java.util.concurrent.ConcurrentHashMap;
import java.util.concurrent.atomic.AtomicBoolean;
import java.util.concurrent.atomic.AtomicReference;
import java.util.Map;
import java.util.Set;
import java.util.Iterator;
import java.util.List;
import java.util.Iterator;

/**
 * BufferPool manages the reading and writing of pages into memory from
 * disk. Access methods call into it to retrieve pages, and it fetches
 * pages from the appropriate location.
 * <p>
 * The BufferPool is also responsible for locking; when a transaction fetches
 * a page, BufferPool checks that the transaction has the appropriate
 * locks to read/write the page.
 * 
 * @Threadsafe, all fields are final
 */
public class BufferPool {
    /** Bytes per page, including header. */
    private static final int DEFAULT_PAGE_SIZE = 4096;

    private static int pageSize = DEFAULT_PAGE_SIZE;

    // Instance fields
    private final int numPages;
    private final Map<PageId, Page> pageCache = new ConcurrentHashMap<>();
    private final LockManager lockManager = new LockManager();

    /**
     * Default number of pages passed to the constructor. This is used by
     * other classes. BufferPool should use the numPages argument to the
     * constructor instead.
     */
    public static final int DEFAULT_PAGES = 50;

    /**
     * Creates a BufferPool that caches up to numPages pages.
     *
     * @param numPages maximum number of pages in this buffer pool.
     */
    public BufferPool(int numPages) {
        this.numPages = numPages;
    }

    public static int getPageSize() {
        return pageSize;
    }

    // THIS FUNCTION SHOULD ONLY BE USED FOR TESTING!!
    public static void setPageSize(int pageSize) {
        BufferPool.pageSize = pageSize;
    }

    // THIS FUNCTION SHOULD ONLY BE USED FOR TESTING!!
    public static void resetPageSize() {
        BufferPool.pageSize = DEFAULT_PAGE_SIZE;
    }

    /**
     * Retrieve the specified page with the associated permissions.
     * Will acquire a lock and may block if that lock is held by another
     * transaction.
     * <p>
     * The retrieved page should be looked up in the buffer pool. If it
     * is present, it should be returned. If it is not present, it should
     * be added to the buffer pool and returned. If there is insufficient
     * space in the buffer pool, a page should be evicted and the new page
     * should be added in its place.
     *
     * @param tid  the ID of the transaction requesting the page
     * @param pid  the ID of the requested page
     * @param perm the requested permissions on the page
     */
    public Page getPage(TransactionId tid, PageId pid, Permissions perm)
            throws TransactionAbortedException, DbException {
<<<<<<< HEAD

        // Acquire lock before accessing the page
        lockManager.acquireLock(tid, pid, perm);

        // Check if page is already in cache
        if (pageCache.containsKey(pid)) {
            return pageCache.get(pid);
        }

        // If cache is full, evict a page
        if (pageCache.size() >= numPages) {
            evictPage();
        }

        // Read page from disk
        DbFile dbFile = Database.getCatalog().getDatabaseFile(pid.getTableId());
        Page page = dbFile.readPage(pid);
        pageCache.put(pid, page);

=======
        // Acquire lock before accessing the page
        // lockManager.acquireLock(tid, pid, perm);

        // Check if page is already in cache
        // if (pageCache.containsKey(pid)) {
        // return pageCache.get(pid);
        // }

        // // If cache is full, evict a page
        // if (pageCache.size() >= numPages) {
        // evictPage();
        // }

        // // Read page from disk
        // DbFile dbFile = Database.getCatalog().getDatabaseFile(pid.getTableId());
        // Page page = dbFile.readPage(pid);
        // pageCache.put(pid, page);

        // return page;
        // yufeng: susceptible to race conditions

        // Acquire lock
        switch (perm) {
            case READ_ONLY:
                lockManager.acquireShared(tid, pid);
                break;
            case READ_WRITE:
                lockManager.acquireExclusive(tid, pid);
                break;
        }

        // Check cache
        AtomicReference<DbException> dbException = new AtomicReference<>(null);
        AtomicReference<IllegalArgumentException> illegalArgumentException = new AtomicReference<>(null);
        Page page = pageCache.computeIfAbsent(pid, k -> {
            if (pageCache.size() >= numPages) {
                try {
                    evictPage();
                } catch (DbException e) {
                    dbException.set(e);
                    switch (perm) {
                        case READ_ONLY:
                            lockManager.releaseShared(tid, pid);
                            break;
                        case READ_WRITE:
                            lockManager.releaseExclusive(tid, pid);
                            break;
                    }
                    return null;
                }
            }
            try {
                return Database.getCatalog().getDatabaseFile(pid.getTableId()).readPage(pid);
            } catch (IllegalArgumentException e) {
                illegalArgumentException.set(e);
                switch (perm) {
                    case READ_ONLY:
                        lockManager.releaseShared(tid, pid);
                        break;
                    case READ_WRITE:
                        lockManager.releaseExclusive(tid, pid);
                        break;
                }
                return null;
            }
        });
        if (dbException.get() != null)
            throw dbException.get();
        if (illegalArgumentException.get() != null)
            throw illegalArgumentException.get();
>>>>>>> 425ffabc
        return page;
    }

    public void releaseExclusive(TransactionId tid, PageId pid) {
        lockManager.releaseExclusive(tid, pid);
    }

    /**
     * Releases the lock on a page.
     * Calling this is very risky, and may result in wrong behavior. Think hard
     * about who needs to call this and why, and why they can run the risk of
     * calling it.
     *
     * @param tid the ID of the transaction requesting the unlock
     * @param pid the ID of the page to unlock
     */
    public void unsafeReleasePage(TransactionId tid, PageId pid) {
        lockManager.releaseLock(tid, pid);
    }

    /**
     * Release all locks associated with a given transaction.
     *
     * @param tid the ID of the transaction requesting the unlock
     */
    public void transactionComplete(TransactionId tid) {
        // some code goes here
        // not necessary for lab1|
        transactionComplete(tid, true);
    }

    /** Return true if the specified transaction has a lock on the specified page */
    public boolean holdsLock(TransactionId tid, PageId p) {
        return lockManager.holdsLock(tid, p);
    }

    /**
     * Commit or abort a given transaction; release all locks associated to
     * the transaction.
     *
     * @param tid    the ID of the transaction requesting the unlock
     * @param commit a flag indicating whether we should commit or abort
     */
    public void transactionComplete(TransactionId tid, boolean commit) {
        // some code goes here
        // not necessary for lab1|lab2
        if (commit) {
            for (Map.Entry<PageId, Page> entry : pageCache.entrySet()) {
                Page page = entry.getValue();
                if (page.isDirty() != null && page.isDirty().equals(tid)) {
                    try {
                        flushPage(entry.getKey());
                    } catch (IOException e) {
                        e.printStackTrace();
                    }
                }
            }
        } else {
            Iterator<Map.Entry<PageId, Page>> iterator = pageCache.entrySet().iterator();
            while (iterator.hasNext()) {
                Map.Entry<PageId, Page> entry = iterator.next();
                Page page = entry.getValue();
                if (page.isDirty() != null && page.isDirty().equals(tid)) {
                    iterator.remove();
                }
            }
        }

        lockManager.releaseAllLocks(tid);
    }

    /**
     * Add a tuple to the specified table on behalf of transaction tid. Will
     * acquire a write lock on the page the tuple is added to and any other
     * pages that are updated (Lock acquisition is not needed for lab2).
     * May block if the lock(s) cannot be acquired.
     * 
     * Marks any pages that were dirtied by the operation as dirty by calling
     * their markDirty bit, and adds versions of any pages that have
     * been dirtied to the cache (replacing any existing versions of those pages) so
     * that future requests see up-to-date pages.
     *
     * @param tid     the transaction adding the tuple
     * @param tableId the table to add the tuple to
     * @param t       the tuple to add
     */
    public void insertTuple(TransactionId tid, int tableId, Tuple t)
            throws DbException, IOException, TransactionAbortedException {
        DbFile file = Database.getCatalog().getDatabaseFile(tableId);
        List<Page> dirtiedPages = file.insertTuple(tid, t);

        // Mark all dirtied pages as dirty and update cache
        for (Page page : dirtiedPages) {
            page.markDirty(true, tid);
            pageCache.put(page.getId(), page);
        }
    }

    /**
     * Remove the specified tuple from the buffer pool.
     * Will acquire a write lock on the page the tuple is removed from and any
     * other pages that are updated. May block if the lock(s) cannot be acquired.
     *
     * Marks any pages that were dirtied by the operation as dirty by calling
     * their markDirty bit, and adds versions of any pages that have
     * been dirtied to the cache (replacing any existing versions of those pages) so
     * that future requests see up-to-date pages.
     *
     * @param tid the transaction deleting the tuple.
     * @param t   the tuple to delete
     */
    public void deleteTuple(TransactionId tid, Tuple t)
            throws DbException, IOException, TransactionAbortedException {
        int tableId = t.getRecordId().getPageId().getTableId();
        DbFile file = Database.getCatalog().getDatabaseFile(tableId);
        List<Page> dirtiedPages = file.deleteTuple(tid, t);

        // Mark all dirtied pages as dirty and update cache
        for (Page page : dirtiedPages) {
            page.markDirty(true, tid);
            pageCache.put(page.getId(), page);
        }
    }

    /**
     * Flush all dirty pages to disk.
     * NB: Be careful using this routine -- it writes dirty data to disk so will
     * break simpledb if running in NO STEAL mode.
     */
    public synchronized void flushAllPages() throws IOException {
        // some code goes here
        // not necessary for lab1

    }

    /**
     * Remove the specific page id from the buffer pool.
     * Needed by the recovery manager to ensure that the
     * buffer pool doesn't keep a rolled back page in its
     * cache.
     * 
     * Also used by B+ tree files to ensure that deleted pages
     * are removed from the cache so they can be reused safely
     */
    public synchronized void discardPage(PageId pid) {
        // some code goes here
        // not necessary for lab1
    }

    /**
     * Flushes a certain page to disk
     * 
     * @param pid an ID indicating the page to flush
     */
    private synchronized void flushPage(PageId pid) throws IOException {
        // some code goes here
        // not necessary for lab1
        Page page = pageCache.get(pid);
        if (page == null) {
            return;
        }

        if (page.isDirty() != null) {
            DbFile dbFile = Database.getCatalog().getDatabaseFile(pid.getTableId());
            dbFile.writePage(page);
        }
    }

    /**
     * Write all pages of the specified transaction to disk.
     */
<<<<<<< HEAD
    public synchronized void flushPages(PageId pid) throws IOException {
=======
    public synchronized void flushPages(TransactionId tid) throws IOException {
>>>>>>> 425ffabc
        // some code goes here
        // not necessary for lab1|lab2
    }

    /**
     * Discards a page from the buffer pool.
     * Flushes the page to disk to ensure dirty pages are updated on disk.
     */
    private synchronized void evictPage() throws DbException {
<<<<<<< HEAD
        PageId victimId = null;
        for (Map.Entry<PageId, Page> entry : pageCache.entrySet()) {
            if (entry.getValue().isDirty() == null) {
                victimId = entry.getKey();
=======
        // Check for dirty pages
        boolean allDirty = true;
        for (Page page : pageCache.values()) {
            if (page.isDirty() == null) {
                allDirty = false;
>>>>>>> 425ffabc
                break;
            }
        }

<<<<<<< HEAD
        if (victimId == null) {
            throw new DbException("Cannot evict page: all pages in buffer pool are dirty (NO STEAL policy)");
        }

        pageCache.remove(victimId);
    }
=======
        if (allDirty) {
            throw new DbException("All pages are dirty!");
        }
>>>>>>> 425ffabc

        // Find the least recently used clean page
        PageId victimId = null;
        for (Map.Entry<PageId, Page> entry : pageCache.entrySet()) {
            if (entry.getValue().isDirty() == null) {
                victimId = entry.getKey();
                break;
            }
        }

        // Remove the victim page
        if (victimId != null) {
            pageCache.remove(victimId);
        } else {
            throw new DbException("No clean pages to evict");
        }
    }
}<|MERGE_RESOLUTION|>--- conflicted
+++ resolved
@@ -23,6 +23,7 @@
  * pages from the appropriate location.
  * <p>
  * The BufferPool is also responsible for locking; when a transaction fetches
+ * The BufferPool is also responsible for locking; when a transaction fetches
  * a page, BufferPool checks that the transaction has the appropriate
  * locks to read/write the page.
  * 
@@ -44,6 +45,12 @@
      * other classes. BufferPool should use the numPages argument to the
      * constructor instead.
      */
+
+    /**
+     * Default number of pages passed to the constructor. This is used by
+     * other classes. BufferPool should use the numPages argument to the
+     * constructor instead.
+     */
     public static final int DEFAULT_PAGES = 50;
 
     /**
@@ -55,17 +62,22 @@
         this.numPages = numPages;
     }
 
+
     public static int getPageSize() {
         return pageSize;
     }
+
 
     // THIS FUNCTION SHOULD ONLY BE USED FOR TESTING!!
     public static void setPageSize(int pageSize) {
         BufferPool.pageSize = pageSize;
-    }
+        BufferPool.pageSize = pageSize;
+    }
+
 
     // THIS FUNCTION SHOULD ONLY BE USED FOR TESTING!!
     public static void resetPageSize() {
+        BufferPool.pageSize = DEFAULT_PAGE_SIZE;
         BufferPool.pageSize = DEFAULT_PAGE_SIZE;
     }
 
@@ -77,36 +89,20 @@
      * The retrieved page should be looked up in the buffer pool. If it
      * is present, it should be returned. If it is not present, it should
      * be added to the buffer pool and returned. If there is insufficient
+     * The retrieved page should be looked up in the buffer pool. If it
+     * is present, it should be returned. If it is not present, it should
+     * be added to the buffer pool and returned. If there is insufficient
      * space in the buffer pool, a page should be evicted and the new page
      * should be added in its place.
      *
+     * @param tid  the ID of the transaction requesting the page
+     * @param pid  the ID of the requested page
      * @param tid  the ID of the transaction requesting the page
      * @param pid  the ID of the requested page
      * @param perm the requested permissions on the page
      */
     public Page getPage(TransactionId tid, PageId pid, Permissions perm)
             throws TransactionAbortedException, DbException {
-<<<<<<< HEAD
-
-        // Acquire lock before accessing the page
-        lockManager.acquireLock(tid, pid, perm);
-
-        // Check if page is already in cache
-        if (pageCache.containsKey(pid)) {
-            return pageCache.get(pid);
-        }
-
-        // If cache is full, evict a page
-        if (pageCache.size() >= numPages) {
-            evictPage();
-        }
-
-        // Read page from disk
-        DbFile dbFile = Database.getCatalog().getDatabaseFile(pid.getTableId());
-        Page page = dbFile.readPage(pid);
-        pageCache.put(pid, page);
-
-=======
         // Acquire lock before accessing the page
         // lockManager.acquireLock(tid, pid, perm);
 
@@ -177,7 +173,6 @@
             throw dbException.get();
         if (illegalArgumentException.get() != null)
             throw illegalArgumentException.get();
->>>>>>> 425ffabc
         return page;
     }
 
@@ -218,6 +213,7 @@
      * Commit or abort a given transaction; release all locks associated to
      * the transaction.
      *
+     * @param tid    the ID of the transaction requesting the unlock
      * @param tid    the ID of the transaction requesting the unlock
      * @param commit a flag indicating whether we should commit or abort
      */
@@ -253,6 +249,9 @@
      * Add a tuple to the specified table on behalf of transaction tid. Will
      * acquire a write lock on the page the tuple is added to and any other
      * pages that are updated (Lock acquisition is not needed for lab2).
+     * Add a tuple to the specified table on behalf of transaction tid. Will
+     * acquire a write lock on the page the tuple is added to and any other
+     * pages that are updated (Lock acquisition is not needed for lab2).
      * May block if the lock(s) cannot be acquired.
      * 
      * Marks any pages that were dirtied by the operation as dirty by calling
@@ -261,7 +260,9 @@
      * that future requests see up-to-date pages.
      *
      * @param tid     the transaction adding the tuple
+     * @param tid     the transaction adding the tuple
      * @param tableId the table to add the tuple to
+     * @param t       the tuple to add
      * @param t       the tuple to add
      */
     public void insertTuple(TransactionId tid, int tableId, Tuple t)
@@ -269,6 +270,7 @@
         DbFile file = Database.getCatalog().getDatabaseFile(tableId);
         List<Page> dirtiedPages = file.insertTuple(tid, t);
 
+
         // Mark all dirtied pages as dirty and update cache
         for (Page page : dirtiedPages) {
             page.markDirty(true, tid);
@@ -287,6 +289,7 @@
      * that future requests see up-to-date pages.
      *
      * @param tid the transaction deleting the tuple.
+     * @param t   the tuple to delete
      * @param t   the tuple to delete
      */
     public void deleteTuple(TransactionId tid, Tuple t)
@@ -294,6 +297,7 @@
         int tableId = t.getRecordId().getPageId().getTableId();
         DbFile file = Database.getCatalog().getDatabaseFile(tableId);
         List<Page> dirtiedPages = file.deleteTuple(tid, t);
+
 
         // Mark all dirtied pages as dirty and update cache
         for (Page page : dirtiedPages) {
@@ -349,11 +353,7 @@
     /**
      * Write all pages of the specified transaction to disk.
      */
-<<<<<<< HEAD
     public synchronized void flushPages(PageId pid) throws IOException {
-=======
-    public synchronized void flushPages(TransactionId tid) throws IOException {
->>>>>>> 425ffabc
         // some code goes here
         // not necessary for lab1|lab2
     }
@@ -363,36 +363,6 @@
      * Flushes the page to disk to ensure dirty pages are updated on disk.
      */
     private synchronized void evictPage() throws DbException {
-<<<<<<< HEAD
-        PageId victimId = null;
-        for (Map.Entry<PageId, Page> entry : pageCache.entrySet()) {
-            if (entry.getValue().isDirty() == null) {
-                victimId = entry.getKey();
-=======
-        // Check for dirty pages
-        boolean allDirty = true;
-        for (Page page : pageCache.values()) {
-            if (page.isDirty() == null) {
-                allDirty = false;
->>>>>>> 425ffabc
-                break;
-            }
-        }
-
-<<<<<<< HEAD
-        if (victimId == null) {
-            throw new DbException("Cannot evict page: all pages in buffer pool are dirty (NO STEAL policy)");
-        }
-
-        pageCache.remove(victimId);
-    }
-=======
-        if (allDirty) {
-            throw new DbException("All pages are dirty!");
-        }
->>>>>>> 425ffabc
-
-        // Find the least recently used clean page
         PageId victimId = null;
         for (Map.Entry<PageId, Page> entry : pageCache.entrySet()) {
             if (entry.getValue().isDirty() == null) {
@@ -401,11 +371,11 @@
             }
         }
 
-        // Remove the victim page
-        if (victimId != null) {
-            pageCache.remove(victimId);
-        } else {
-            throw new DbException("No clean pages to evict");
-        }
-    }
+        if (victimId == null) {
+            throw new DbException("Cannot evict page: all pages in buffer pool are dirty (NO STEAL policy)");
+        }
+
+        pageCache.remove(victimId);
+    }
+
 }