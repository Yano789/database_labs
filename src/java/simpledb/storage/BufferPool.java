--- conflicted
+++ resolved
@@ -74,15 +74,9 @@
      * @param pid the ID of the requested page
      * @param perm the requested permissions on the page
      */
-<<<<<<< HEAD
-    public  Page getPage(TransactionId tid, PageId pid, Permissions perm)
-        throws TransactionAbortedException, DbException {
-        
-=======
     public Page getPage(TransactionId tid, PageId pid, Permissions perm)
             throws TransactionAbortedException, DbException {
-        // some code goes here
->>>>>>> 85608432
+
         if (pageCache.containsKey(pid)) {
             return pageCache.get(pid);
         }
@@ -94,7 +88,7 @@
         DbFile dbFile = Database.getCatalog().getDatabaseFile(pid.getTableId());
         Page page = dbFile.readPage(pid);
         pageCache.put(pid, page);
-        
+
         return page;
     }
 
@@ -201,21 +195,14 @@
      * 
      * @param pid an ID indicating the page to flush
      */
-<<<<<<< HEAD
-    private synchronized  void flushPage(PageId pid) throws IOException {
+    private synchronized void flushPage(PageId pid) throws IOException {
         Page page = pageCache.get(pid);
         if (page != null && page.isDirty() != null) {
             // Write to disk
-            Database.getCatalog().getDatabaseFile(pid.getTableId())
-                   .writePage(page);
+            Database.getCatalog().getDatabaseFile(pid.getTableId()).writePage(page);
             // Mark page as not dirty
             page.markDirty(false, null);
         }
-=======
-    private synchronized void flushPage(PageId pid) throws IOException {
-        // some code goes here
-        // not necessary for lab1
->>>>>>> 85608432
     }
 
     /**
@@ -230,17 +217,16 @@
      * Discards a page from the buffer pool. Flushes the page to disk to ensure dirty pages are
      * updated on disk.
      */
-<<<<<<< HEAD
-    private synchronized  void evictPage() throws DbException {
+    private synchronized void evictPage() throws DbException {
         // Check for dirty pages
         boolean allDirty = true;
         for (Page page : pageCache.values()) {
             if (page.isDirty() == null) {
                 allDirty = false;
-                break; 
+                break;
             }
         }
-        
+
         if (allDirty) {
             throw new DbException("All pages are dirty!");
         }
@@ -260,11 +246,5 @@
         } else {
             throw new DbException("No clean pages to evict");
         }
-=======
-    private synchronized void evictPage() throws DbException {
-        // some code goes here
-        // not necessary for lab1
->>>>>>> 85608432
-    }
-
+    }
 }