package simpledb.execution;

import java.io.IOException;
<<<<<<< HEAD

=======
import simpledb.common.Catalog;
>>>>>>> 85608432
import simpledb.common.Database;
import simpledb.common.DbException;
import simpledb.common.Type;
import simpledb.storage.BufferPool;
import simpledb.storage.IntField;
import simpledb.storage.Tuple;
import simpledb.storage.TupleDesc;
import simpledb.transaction.TransactionAbortedException;
import simpledb.transaction.TransactionId;
import simpledb.common.Type;

/**
 * Inserts tuples read from the child operator into the tableId specified in the constructor
 */
public class Insert extends Operator {

    private static final long serialVersionUID = 1L;
    private TransactionId tid;
    private OpIterator child;
    private int tableId;
    private boolean called;

    private TransactionId t;
    private OpIterator child;
    private int tableId;
    private TupleDesc td;

    /**
     * Constructor.
     *
     * @param t The transaction running the insert.
     * @param child The child operator from which to read tuples to be inserted.
     * @param tableId The table in which to insert tuples.
     * @throws DbException if TupleDesc of child differs from table into which we are to insert.
     */
<<<<<<< HEAD
    public Insert(TransactionId t, OpIterator child, int tableId)
            throws DbException {
                this.tid = t;
                this.child = child;
                this.tableId = tableId;
                this.called = false;
            }

    public TupleDesc getTupleDesc() {
        return new TupleDesc(new Type[]{Type.INT_TYPE});
=======
    public Insert(TransactionId t, OpIterator child, int tableId) throws DbException {
        this.t = t;
        this.child = child;
        this.tableId = tableId;
        if (!child.getTupleDesc().equals(Database.getCatalog().getTupleDesc(tableId)))
            throw new DbException("young, black, and rich");
        this.td = new TupleDesc(new Type[] {Type.INT_TYPE});
    }

    public TupleDesc getTupleDesc() {
        return td;
>>>>>>> 85608432
    }

    public void open() throws DbException, TransactionAbortedException {
        child.open();
<<<<<<< HEAD
        super.open();
    }

    public void close() {
        super.close();
=======
    }

    public void close() {
>>>>>>> 85608432
        child.close();
    }

    public void rewind() throws DbException, TransactionAbortedException {
<<<<<<< HEAD
        child.close();
        child.open();
        called = false;
=======
        child.rewind();
>>>>>>> 85608432
    }

    /**
     * Inserts tuples read from child into the tableId specified by the constructor. It returns a
     * one field tuple containing the number of inserted records. Inserts should be passed through
     * BufferPool. An instances of BufferPool is available via Database.getBufferPool(). Note that
     * insert DOES NOT need check to see if a particular tuple is a duplicate before inserting it.
     *
     * @return A 1-field tuple containing the number of inserted records, or null if called more
     *         than once.
     * @see Database#getBufferPool
     * @see BufferPool#insertTuple
     */
    protected Tuple fetchNext() throws TransactionAbortedException, DbException {
<<<<<<< HEAD
        if (called) {
            return null;
        }
        
        called = true;
        int count = 0;
        
        // Insert all tuples from child
        while (child.hasNext()) {
            Tuple t = child.next();
            try {
                Database.getBufferPool().insertTuple(tid, tableId, t);
                count++;
            } catch (IOException e) {
                throw new DbException("IOException while inserting tuple");
            }
        }
        
        // Create count tuple
        Tuple tuple = new Tuple(getTupleDesc());
        tuple.setField(0, new IntField(count));
        return tuple;
=======
        BufferPool bufferPool = Database.getBufferPool();
        int insertedCount = 0;
        while (child.hasNext()) {
            try {
                bufferPool.insertTuple(t, tableId, child.next());
                insertedCount++;
            } catch (IOException e) {
                e.printStackTrace();
            }
        }
        Tuple resultTuple = new Tuple(td);
        resultTuple.setField(0, new IntField(insertedCount == 0 ? null : insertedCount));
        return resultTuple;
>>>>>>> 85608432
    }

    @Override
    public OpIterator[] getChildren() {
<<<<<<< HEAD
        return new OpIterator[] { child };
=======
        return new OpIterator[] {child};
>>>>>>> 85608432
    }

    @Override
    public void setChildren(OpIterator[] children) {
<<<<<<< HEAD
        if (children.length != 1) {
            throw new IllegalArgumentException("Expected one child");
        }
=======
>>>>>>> 85608432
        child = children[0];
    }
}<|MERGE_RESOLUTION|>--- conflicted
+++ resolved
@@ -1,11 +1,6 @@
 package simpledb.execution;
 
 import java.io.IOException;
-<<<<<<< HEAD
-
-=======
-import simpledb.common.Catalog;
->>>>>>> 85608432
 import simpledb.common.Database;
 import simpledb.common.DbException;
 import simpledb.common.Type;
@@ -15,7 +10,6 @@
 import simpledb.storage.TupleDesc;
 import simpledb.transaction.TransactionAbortedException;
 import simpledb.transaction.TransactionId;
-import simpledb.common.Type;
 
 /**
  * Inserts tuples read from the child operator into the tableId specified in the constructor
@@ -23,10 +17,6 @@
 public class Insert extends Operator {
 
     private static final long serialVersionUID = 1L;
-    private TransactionId tid;
-    private OpIterator child;
-    private int tableId;
-    private boolean called;
 
     private TransactionId t;
     private OpIterator child;
@@ -41,18 +31,6 @@
      * @param tableId The table in which to insert tuples.
      * @throws DbException if TupleDesc of child differs from table into which we are to insert.
      */
-<<<<<<< HEAD
-    public Insert(TransactionId t, OpIterator child, int tableId)
-            throws DbException {
-                this.tid = t;
-                this.child = child;
-                this.tableId = tableId;
-                this.called = false;
-            }
-
-    public TupleDesc getTupleDesc() {
-        return new TupleDesc(new Type[]{Type.INT_TYPE});
-=======
     public Insert(TransactionId t, OpIterator child, int tableId) throws DbException {
         this.t = t;
         this.child = child;
@@ -64,33 +42,20 @@
 
     public TupleDesc getTupleDesc() {
         return td;
->>>>>>> 85608432
     }
 
     public void open() throws DbException, TransactionAbortedException {
         child.open();
-<<<<<<< HEAD
         super.open();
     }
 
     public void close() {
         super.close();
-=======
-    }
-
-    public void close() {
->>>>>>> 85608432
         child.close();
     }
 
     public void rewind() throws DbException, TransactionAbortedException {
-<<<<<<< HEAD
-        child.close();
-        child.open();
-        called = false;
-=======
         child.rewind();
->>>>>>> 85608432
     }
 
     /**
@@ -105,30 +70,6 @@
      * @see BufferPool#insertTuple
      */
     protected Tuple fetchNext() throws TransactionAbortedException, DbException {
-<<<<<<< HEAD
-        if (called) {
-            return null;
-        }
-        
-        called = true;
-        int count = 0;
-        
-        // Insert all tuples from child
-        while (child.hasNext()) {
-            Tuple t = child.next();
-            try {
-                Database.getBufferPool().insertTuple(tid, tableId, t);
-                count++;
-            } catch (IOException e) {
-                throw new DbException("IOException while inserting tuple");
-            }
-        }
-        
-        // Create count tuple
-        Tuple tuple = new Tuple(getTupleDesc());
-        tuple.setField(0, new IntField(count));
-        return tuple;
-=======
         BufferPool bufferPool = Database.getBufferPool();
         int insertedCount = 0;
         while (child.hasNext()) {
@@ -139,29 +80,21 @@
                 e.printStackTrace();
             }
         }
-        Tuple resultTuple = new Tuple(td);
-        resultTuple.setField(0, new IntField(insertedCount == 0 ? null : insertedCount));
-        return resultTuple;
->>>>>>> 85608432
+        if (insertedCount > 0) {
+            Tuple resultTuple = new Tuple(td);
+            resultTuple.setField(0, new IntField(insertedCount));
+            return resultTuple;
+        }
+        return null;
     }
 
     @Override
     public OpIterator[] getChildren() {
-<<<<<<< HEAD
-        return new OpIterator[] { child };
-=======
         return new OpIterator[] {child};
->>>>>>> 85608432
     }
 
     @Override
     public void setChildren(OpIterator[] children) {
-<<<<<<< HEAD
-        if (children.length != 1) {
-            throw new IllegalArgumentException("Expected one child");
-        }
-=======
->>>>>>> 85608432
         child = children[0];
     }
 }